import { useEffect, useState } from 'react'
import { useNavigate } from 'react-router-dom'
import { motion, useMotionValue, useTransform } from 'framer-motion'
import {
  ArrowRight, Play, Check, Menu, X, Mail, MapPin,
  Clock, Users, Calendar, FileText, DollarSign,
  Shield, Bot, Bell, Facebook, Linkedin, Twitter, Instagram, Building, ArrowUpRight
} from 'lucide-react'
import { Button } from '../ui/button'

const LandingPage = () => {
  const navigate = useNavigate()

  // Redirect authenticated users to dashboard
  useEffect(() => {
    const token = localStorage.getItem("authToken")
    if (token) {
      navigate("/dashboard")
      return
    }
  }, [navigate])

  const scrollToSection = (href) => {
    if (href.startsWith('#')) {
      const element = document.querySelector(href)
      if (element) {
        element.scrollIntoView({ behavior: 'smooth' })
      }
    }
  }

  const handleLogin = () => {
    navigate('/login')
  }


  // Navigation Component
  const Navigation = ({ onScrollToSection }) => {

    const [isScrolled, setIsScrolled] = useState(false)

    useEffect(() => {
      const handleScroll = () => {
        setIsScrolled(window.scrollY > 20)
      }
      window.addEventListener('scroll', handleScroll)
      return () => window.removeEventListener('scroll', handleScroll)
    }, [])

    const navItems = [
      { name: 'Features', href: '#features' },
      { name: 'Pricing', href: '#pricing' },
      { name: 'Contact', href: '#contact' }
    ]

    const handleNavItemClick = (href) => {
      onScrollToSection(href);
    };

    return (
      <motion.nav
        initial={{ y: -20, opacity: 0 }}
        animate={{ y: 0, opacity: 1 }}
        transition={{ duration: 0.6, ease: "easeOut" }}
        className={`fixed top-0 left-0 right-0 z-50 transition-all duration-300 ${isScrolled
          ? 'bg-black/15 backdrop-blur-md backdrop-saturate-150 border-b-2 border-gray-200/50 shadow-lg'
          : 'bg-transparent'
          }`}
      >
        <div className="max-w-6xl mx-auto px-6">
          <div className="flex justify-between items-center h-16">
            <motion.div
              whileHover={{ scale: 1.01 }}
              className="flex items-center cursor-pointer"
              onClick={() => handleNavItemClick('#hero')}
            >
              <div className="w-8 h-8 mr-3 flex items-center justify-center">
                <img
                  src="/Logos/HRMS.webp"
                  alt="Logo"
                  className="w-full h-full border rounded-md"
                />
              </div>
              <span className="text-xl font-bold text-white hover:text-blue-600">HRMS</span>
            </motion.div>

            <div className="hidden md:flex items-center space-x-8">
              {navItems.map((item, index) => (
                <motion.button
                  key={item.name}
                  initial={{ opacity: 0, y: -5 }}
                  animate={{ opacity: 1, y: 0 }}
                  transition={{ duration: 0.4, delay: index * 0.1 }}
                  onClick={() => handleNavItemClick(item.href)}
                  className={`${isScrolled ? 'text-white hover:text-blue-600' : 'text-white hover:text-blue-600'} font-medium transition-colors duration-300`}

                >
                  {item.name}
                </motion.button>
              ))}
            </div>

            <div className="hidden md:flex items-center space-x-4">
              <button
                onClick={handleLogin}
                className={`${isScrolled ? 'text-white hover:text-blue-600' : 'text-white hover:text-blue-600'} font-medium transition-colors duration-300`}
              >
                Login
              </button>
              <Button
                onClick={handleLogin}
                className="bg-blue-600 hover:bg-blue-700 text-white font-medium px-6 py-2 rounded-lg transition-all duration-300 hover:shadow-lg transform hover:translate-y-[-1px]"
              >
                Get Started Free
                <ArrowRight className="ml-2 w-4 h-4" />
              </Button>
            </div>

            <div className="md:hidden">
              <Button
                onClick={handleLogin}
                className="bg-blue-600 hover:bg-blue-700 text-white font-medium px-4 py-2 rounded-lg transition-all duration-300 hover:shadow-lg"
              >
                Login
              </Button>
            </div>
          </div>
        </div>


      </motion.nav>
    )
  }

  // Hero Section - No scroll triggers, immediate animation
  const Hero = () => {
    return (
      <section id="hero" className="relative min-h-screen bg-black text-white overflow-hidden">
        {/* 🔥 Animated Cyber Grid Background */}
        <div className="absolute inset-0 opacity-30 bg-[url('https://www.transparenttextures.com/patterns/cubes.png')]"></div>

        {/* Glowing gradient background behind everything */}
        <div className="absolute inset-0 bg-blue-900/20"></div>

        <motion.div
          className="absolute top-1/3 right-1/5 w-40 h-40 bg-gradient-to-br from-blue-100/30 to-indigo-100/20 rounded-full blur-3xl"
          animate={{
            scale: [1, 1.05, 1],
            opacity: [0.4, 0.6, 0.4],
            rotate: [0, 180, 360]
          }}
          transition={{
            duration: 12,
            repeaat: Infinity,
          }}
        />

        <div className="relative z-10 max-w-7xl mx-auto px-6 pt-24 pb-20">
          <div className="grid lg:grid-cols-5 gap-16 items-center">
            <div className="lg:col-span-3">
              <motion.div
                initial={{ opacity: 0, y: 20 }}
                animate={{ opacity: 1, y: 0 }}
                transition={{ duration: 0.6, delay: 0.1 }}
                className="mb-8"
              >
                <div className="inline-flex items-center gap-2 px-4 py-2 bg-gradient-to-r from-green-50 to-blue-50 rounded-full border border-green-100">
                  <motion.div
                    className="w-2 h-2 bg-green-500 rounded-full"
                    animate={{ scale: [1, 1.2, 1], opacity: [0.7, 1, 0.7] }}
                    transition={{ duration: 2, ease: "easeInOut" }}
                  />
                  <span className="text-sm font-semibold text-green-700">Trusted by 500+ Indian Businesses</span>
                </div>
              </motion.div>

              <motion.h1
                className="text-5xl sm:text-6xl lg:text-7xl font-bold text-white mb-8 leading-tight"
                initial={{ opacity: 0, y: 30 }}
                animate={{ opacity: 1, y: 0 }}
                transition={{ duration: 0.7, delay: 0.2 }}
              >
                Transform Your{' '}
                <span className="text-transparent bg-clip-text bg-gradient-to-r from-blue-600 to-indigo-600">
                  HR Operations
                </span>
              </motion.h1>

              <motion.p
                initial={{ opacity: 0, y: 20 }}
                animate={{ opacity: 1, y: 0 }}
                transition={{ duration: 0.6, delay: 0.4 }}
                className="text-xl text-white mb-10 leading-relaxed"
              >
                Complete HR automation built for Indian SMEs. GPS attendance tracking,
                automated payroll compliance, AI-powered HR assistant, and seamless employee management.
              </motion.p>

              <motion.div
                initial={{ opacity: 0, y: 20 }}
                animate={{ opacity: 1, y: 0 }}
                transition={{ duration: 0.6, delay: 0.5 }}
                className="grid grid-cols-1 sm:grid-cols-2 gap-6 mb-10"
              >
                {[
                  { icon: Clock, text: "Smart GPS Attendance", desc: "Auto detect location & hours" },
                  { icon: DollarSign, text: "Tax-Compliant Payroll", desc: "Old & new regime support" },
                  { icon: Bot, text: "HR Buddy AI", desc: "24/7 intelligent assistant" },
                  { icon: Shield, text: "100% Compliance", desc: "PF, ESI, TDS automated" }
                ].map((item, index) => (
                  <motion.div
                    key={index}
                    className="flex items-start gap-4 p-4 bg-white/70 rounded-xl border border-gray-100/50 backdrop-blur-sm hover:bg-white/90 transition-colors duration-300"
                    initial={{ opacity: 0, y: 20 }}
                    animate={{ opacity: 1, y: 0 }}
                    transition={{ delay: 0.7 + index * 0.05, duration: 0.4 }}
                  >
                    <div className="w-10 h-10 bg-gradient-to-br from-blue-500 to-blue-600 rounded-xl flex items-center justify-center flex-shrink-0">
                      <item.icon className="w-5 h-5 text-white" />
                    </div>
                    <div>
                      <h3 className="font-semibold text-gray-900 mb-1">{item.text}</h3>
                      <p className="text-sm text-gray-600">{item.desc}</p>
                    </div>
                  </motion.div>
                ))}
              </motion.div>

              <motion.div
                initial={{ opacity: 0, y: 20 }}
                animate={{ opacity: 1, y: 0 }}
                transition={{ duration: 0.6, delay: 0.8 }}
                className="flex flex-col sm:flex-row gap-6 items-start"
              >
                <Button
                  size="lg"
                  onClick={handleLogin}
                  className="group bg-gradient-to-r from-blue-600 to-indigo-600 text-white px-10 py-4 rounded-2xl font-semibold text-lg transition-all duration-300 hover:shadow-2xl hover:from-blue-700 hover:to-indigo-700 transform hover:translate-y-[-2px]"
                >
                  Start 30-Day Free Trial
                  <ArrowRight className="ml-3 w-5 h-5 group-hover:translate-x-1 transition-transform" />
                </Button>

                <button className="text-white hover:text-gray-900 transition-all duration-300 flex items-center gap-3 group hover:translate-y-[-1px]">
                  <div className="w-12 h-12 rounded-2xl border-2 border-gray-300 flex items-center justify-center group-hover:border-blue-500 group-hover:bg-blue-50 transition-all duration-300">
                    <Play className="w-4 h-4 ml-0.5" />
                  </div>
                  <div className="text-left text-white">
                    <div className="font-semibold">Watch Demo</div>
                    <div className="text-sm text-white">2 minutes</div>
                  </div>
                </button>
              </motion.div>

              <motion.div
                initial={{ opacity: 0 }}
                animate={{ opacity: 1 }}
                transition={{ delay: 1.0 }}
                className="flex items-center gap-8 mt-12 text-sm text-white"
              >
                <div className="flex items-center gap-2">
                  <Check className="w-4 h-4 text-green-500" />
                  <span>No setup fees</span>
                </div>
                <div className="flex items-center gap-2">
                  <Check className="w-4 h-4 text-green-500" />
                  <span>Cancel anytime</span>
                </div>
                <div className="flex items-center gap-2">
                  <Check className="w-4 h-4 text-green-500" />
                  <span>Free migration</span>
                </div>
              </motion.div>
            </div>

            <motion.div
              initial={{ opacity: 0, x: 50 }}
              animate={{ opacity: 1, x: 0 }}
              transition={{ duration: 0.8, delay: 0.4 }}
              className="lg:col-span-2 relative"
            >
              <div className="relative max-w-sm mx-auto">
                <motion.div
                  className="relative bg-white rounded-3xl shadow-2xl p-3 border border-gray-200/50"
                  initial={{ scale: 0.95 }}
                  animate={{ scale: 1 }}
                  transition={{ duration: 0.6, delay: 0.6 }}
                >
                  <div className="aspect-[9/16] bg-gradient-to-br from-gray-100 to-gray-50 rounded-2xl overflow-hidden">
                    <img
                      src="/screenshots/dashboard.jpg"
                      alt="HRMS Dashboard - Complete HR Management"
                      className="w-full h-full object-cover"
                    />
                  </div>
                  <div className="absolute -bottom-2 left-1/2 -translate-x-1/2 bg-blue-600 text-white px-3 py-1 rounded-full text-xs font-semibold">
                    Live Dashboard
                  </div>
                </motion.div>

                <motion.div
                  initial={{ opacity: 0, scale: 0.9, x: -20 }}
                  animate={{ opacity: 1, scale: 1, x: 0 }}
                  transition={{ duration: 0.6, delay: 1.0 }}
                  className="absolute -left-8 top-12 w-32"
                >
                  <div className="bg-white rounded-2xl shadow-xl p-2 border border-gray-100">
                    <div className="aspect-[9/16] bg-gradient-to-br from-purple-50 to-blue-50 rounded-xl overflow-hidden">
                      <img
                        src="/screenshots/HR_Buddy.webp"
                        alt="HR Buddy AI Assistant"
                        className="w-full h-full object-cover"
                      />
                    </div>
                    <div className="text-center mt-1 mb-1">
                      <span className="text-xs font-medium text-gray-700">AI Assistant</span>
                    </div>
                  </div>
                </motion.div>

                <motion.div
                  initial={{ opacity: 0, scale: 0.9, x: 20 }}
                  animate={{ opacity: 1, scale: 1, x: 0 }}
                  transition={{ duration: 0.6, delay: 1.2 }}
                  className="absolute -right-8 bottom-16 w-32"
                >
                  <div className="bg-white rounded-2xl shadow-xl p-2 border border-gray-100">
                    <div className="aspect-[9/16] bg-gradient-to-br from-green-50 to-blue-50 rounded-xl overflow-hidden">
                      <img
                        src="/screenshots/directory.jpg"
                        alt="Employee Directory Management"
                        className="w-full h-full object-cover"
                      />
                    </div>
                    <div className="text-center mt-1 mb-1">
                      <span className="text-xs font-medium text-gray-700">Employee Hub</span>
                    </div>
                  </div>
                </motion.div>

                <motion.div
                  initial={{ opacity: 0, y: 20 }}
                  animate={{ opacity: 1, y: 0 }}
                  transition={{ duration: 0.6, delay: 1.4 }}
                  className="absolute -bottom-8 left-1/2 -translate-x-1/2 bg-white rounded-2xl shadow-2xl border border-gray-100 px-8 py-4"
                >
                  <div className="flex items-center gap-8">
                    <div className="text-center">
                      <div className="text-2xl font-bold text-blue-600 mb-1">₹5L+</div>
                      <div className="text-xs text-gray-500">Yearly Savings</div>
                    </div>
                    <div className="w-px h-8 bg-gray-200" />
                    <div className="text-center">
                      <div className="text-2xl font-bold text-green-600 mb-1">70%</div>
                      <div className="text-xs text-gray-500">Time Saved</div>
                    </div>
                    <div className="w-px h-8 bg-gray-200" />
                    <div className="text-center">
                      <div className="text-2xl font-bold text-purple-600 mb-1">99.9%</div>
                      <div className="text-xs text-gray-500">Compliance</div>
                    </div>
                  </div>
                </motion.div>
              </div>
            </motion.div>
          </div>
        </div>
      </section>
    )
  }

  // Sliding Companies Section


  const CompaniesSlider = () => {
    const logos = [
      { src: "/Logos/1.png", alt: "CFG" },
      { src: "/Logos/2.png", alt: "InnovateHub" },
      { src: "/Logos/3.png", alt: "Solutionize" },
      { src: "/Logos/4.png", alt: "DataWeave" },
      { src: "/Logos/5.png", alt: "NextGen Corp" },
    ];

    return (
      <section className="relative py-10 bg-black text-white overflow-hidden">
        <div className="absolute inset-0 bg-blue-900/20" />
        <div className="absolute inset-0 opacity-30 bg-[url('https://www.transparenttextures.com/patterns/cubes.png')]" />

        <div className="relative mx-auto w-full px-6">
          {/* Heading */}
          <div className="text-center max-w-4xl mx-auto">
            <h3 className="text-3xl sm:text-4xl font-bold mb-4">
              The Engine Behind{" "}
              <span className="text-transparent bg-clip-text bg-gradient-to-r from-blue-400 to-cyan-400">
                World-Class
              </span>{" "}
              Teams
            </h3>
            <p className="text-gray-400 sm:text-lg mb-12">
              From fast-growing startups to Fortune companies, we are the
              trusted HR platform for businesses that build the future.
            </p>
          </div>

          {/* Slider */}
          <div
            className="relative h-28 w-full overflow-hidden
          [mask-image:linear-gradient(to_right,transparent,white_10%,white_90%,transparent)]"
          >
            <motion.div
              className="absolute left-0 flex w-max items-center"
              animate={{ x: ["0%", "-50%"] }}
              transition={{
                ease: "linear",
                duration: 10,
                repeat: Infinity,
              }}
            >
              {/* First set */}
              <div className="flex items-center gap-16 px-8">
                {logos.map((logo, i) => (
                  <img
                    key={`first-${i}`}
                    src={logo.src}
                    alt={logo.alt}
                    className="h-16 sm:h-20 md:h-24 w-auto object-contain opacity-80 hover:opacity-100 transition"
                  />
                ))}
              </div>

              {/* Duplicate set (MANDATORY for loop) */}
              <div className="flex items-center gap-16 px-8">
                {logos.map((logo, i) => (
                  <img
                    key={`second-${i}`}
                    src={logo.src}
                    alt={logo.alt}
                    className="h-16 sm:h-20 md:h-24 w-auto object-contain opacity-80 hover:opacity-100 transition"
                  />
                ))}
              </div>
            </motion.div>
          </div>
        </div>
      </section>
    );
  };




  // Features Section - Redesigned with Alternating Layout
  const Features = () => {
    const featuresData = [
      {
        icon: Clock,
        title: "Smart Attendance Tracking",
        description:
          "GPS location detection, automatic half-day/full-day calculation, live status. Smart exceptions & manual overrides for a seamless workflow.",
        color: "cyan",
        image: "/screenshots/Attendence.png",
      },
      {
        icon: Bot,
        title: "HR Buddy — AI Assistant",
        description:
          "Automate responses, generate reports, draft policies and handle employee queries 24/7 with our context-aware intelligent assistant.",
        color: "violet",
        image: "/screenshots/HrBuddy.png",
      },
      {
        icon: Users,
        title: "Employee Directory & Profiles",
        description:
          "Rich, detailed profiles, a secure document vault, org-chart linking, and quick-action buttons for HR admins to manage teams effectively.",
        color: "green",
        image: "/screenshots/Employee.png",
      },
      {
        icon: DollarSign,
        title: "Advanced Salary Processing",
        description:
          "Support for both old & new tax regimes, automatic TDS, PF/ESI handling, bulk salary processing, and instant payslip generation for your entire team.",
        color: "amber",
        image: "/screenshots/SalaryManagement.png",
      },
      {
        icon: Calendar,
        title: "Holiday & Leave Management",
        description:
          "Comes with pre-configured Indian holidays, custom work patterns, streamlined approval workflows, and predictive leave forecasting.",
        color: "indigo",
        image: "/screenshots/Holiday.png",
      },
      {
        icon: FileText,
        title: "Task Reports & Documentation",
        description:
          "Enable employees to submit daily or weekly task reports, generate audit-ready documents, and securely publish versioned company policies.",
        color: "red",
        image: "/screenshots/EmployeeTaskReport.png",
      },
      {
        icon: Bell,
        title: "Smart Notifications",
        description:
          "Keep everyone in the loop with Email, SMS, and in-app alerts for birthdays, work anniversaries, approval requests, and critical escalations.",
        color: "pink",
        image: "/screenshots/Notification.png",
      },
      {
        icon: Building,
        title: "Department Management",
        description:
          "Organize your company into departments, define department-specific policies, manage role-based access, and view department-level analytics.",
        color: "blue",
        image: "/screenshots/Department.png",
      },
    ];

    const colorMap = {
      cyan: { text: "text-cyan-400" },
      violet: { text: "text-violet-400" },
      green: { text: "text-green-400" },
      amber: { text: "text-amber-400" },
      indigo: { text: "text-indigo-400" },
      red: { text: "text-red-400" },
      pink: { text: "text-pink-400" },
      blue: { text: "text-blue-400" },
    };

    return (
      <section id="features" className="relative py-10 bg-black text-white">
        <div className="absolute inset-0 bg-blue-900/20" />
        <div className="absolute inset-0 opacity-30 bg-[url('https://www.transparenttextures.com/patterns/cubes.png')]" />

        <div className="max-w-7xl mx-auto px-6 relative z-10">
          <motion.div
            initial={{ opacity: 0, y: 30 }}
            whileInView={{ opacity: 1, y: 0 }}
            viewport={{ once: true }}
            transition={{ duration: 0.8 }}
            className="text-center mb-20"
          >
            <h2 className="text-4xl sm:text-5xl font-extrabold">
              A Future-Ready HRMS
              <span className="block text-3xl mt-2 text-blue-400">
                Built for Modern Indian Businesses
              </span>
            </h2>
            <p className="text-base sm:text-lg text-gray-300 max-w-3xl mx-auto mt-4">
              Enterprise-grade automation, delightful UX, and compliance-first
              engineering.
            </p>
          </motion.div>

          <div className="max-w-5xl mx-auto">
            {featuresData.map((feature, i) => {
              const Icon = feature.icon;
              const isEven = i % 2 === 0;

              return (
                <motion.div
                  key={`content-${i}`}
                  className="mb-20 lg:mb-32 last:mb-0"
                  initial={{ opacity: 0, y: 50 }}
                  whileInView={{ opacity: 1, y: 0 }}
                  viewport={{ once: true, amount: 0.2 }}
                  transition={{ duration: 0.6 }}
                >
                  <div
                    className={`flex flex-col lg:flex-row items-center gap-8 lg:gap-12 ${!isEven ? "lg:flex-row-reverse" : ""
                      }`}
                  >
                    {/* Text Content */}
                    <div className="lg:w-2/5">
                      <div className="flex items-center mb-4">
                        <div
                          className={`w-10 h-10 rounded-full ${colorMap[feature.color].text
                            } bg-white/10 border border-white/20 flex items-center justify-center mr-3`}
                        >
                          <Icon className="w-5 h-5" />
                        </div>
                        <h3 className="text-2xl md:text-3xl font-bold text-white">
                          {feature.title}
                        </h3>
                      </div>
                      <p className="text-gray-300 text-base md:text-lg leading-relaxed">
                        {feature.description}
                      </p>
                    </div>

                    {/* Image Content */}
                    <div className="w-full lg:w-3/5">
                      <div className="rounded-2xl overflow-hidden p-2 bg-white/5 border-2 border-white/10 shadow-2xl shadow-black/50">
                        <img
                          src={feature.image}
                          alt={feature.title}
                          className="w-full h-auto rounded-lg"
                        />
                      </div>
                    </div>
                  </div>
                </motion.div>
              );
            })}
          </div>

        </div>
      </section>
    );
  };

  // Pricing Section - Optimized
  const Pricing = () => {
    const plans = [
      {
        name: "Starter",
        price: "₹599",
        description: "Small teams just beginning their transformation",
        glow: "from-cyan-400/40 to-blue-500/30",
        beam: "bg-cyan-400/40",
        features: [
          "Up to 25 employees",
          "Basic attendance tracking",
          "Leave management ",
          "Salary slip generation",
          "Email support",
          "Mobile app access",
          "Document management"

        ]
      },
      {
        name: "Business",
        price: "₹2500",
        description: "Growing companies scaling with automation",
        glow: "from-violet-500/40 to-purple-600/30",
        beam: "bg-violet-500/50",
        popular: true,
        features: [
          "Up to 100 employees",
          "Advanced attendance with GPS",
          "HR Buddy AI Assistant",
          "Full payroll with tax compliance",
          "Document management",
          "Priority phone support",
          "Custom reports",
          "Department management",
          " Employee document automation"
        ],
        note: "* Extended feature available"
      },
      {
        name: "Enterprise",
        price: "₹4500",
        description: "High-performance organisations with deep complexity",
        glow: "from-amber-400/40 to-orange-500/30",
        beam: "bg-amber-400/40",
        features: [
          "Unlimited employees",
          "All Business features",
          "Multi-location support",
          "Advanced analytics dashboard",
          "Dedicated account manager",
          "On-site training included",
          "Custom integrations",
          "White-label option"
        ]
      },
    ];

    return (
      <section id="pricing" className="relative py-32 bg-black text-white overflow-hidden">

        {/* 🔥 Animated Cyber Grid Background */}
        <div className="absolute inset-0 opacity-30 bg-[url('https://www.transparenttextures.com/patterns/cubes.png')]"></div>

        {/* Glowing gradient background behind everything */}
        <div className="absolute inset-0 bg-blue-900/20"></div>

        <div className="relative max-w-7xl mx-auto px-6">

          {/* ============ Futuristic Title ============ */}
          <h2
            className="text-center text-5xl sm:text-6xl font-extrabold tracking-tight mb-26"
          >
<<<<<<< HEAD
            HRMS Pricing <span className="text-cyan-400">Reimagined</span>
          </h2>
=======
            <h2 className="text-4xl sm:text-5xl font-bold text-gray-900 mb-4">
              Simple Pricing That
              <span className="block text-blue-600">Scales With You</span>
            </h2>
            <p className="text-xl text-gray-600 max-w-3xl mx-auto">
              Fixed monthly pricing. No per-employee charges. 30-day free trial with all features.
            </p>
          </motion.div>
>>>>>>> 3b7553f1

          {/* ============ Pricing “hologram” Panels ============ */}
          <div className="grid grid-cols-1 md:grid-cols-3 gap-10 mt-10">

            {plans.map((plan, i) => (
              <div
                className={`relative group cursor-pointer ${plan.popular ? 'transform -translate-y-8' : ''} hover:scale-105 transition-all duration-300`}
              >

                {/* 🔥 Holographic Glow Behind Card */}
                {/* <div
                  className={`absolute inset-0 rounded-3xl blur-3xl bg-gradient-to-br ${plan.glow} opacity-60 group-hover:opacity-90 transition-all`}
                ></div> */}

                {/* 🔥 The Floating Glass Panel */}
                <div className="relative p-10 rounded-3xl bg-white/5 border border-white/10 backdrop-blur-xl shadow-2xl 
                              group-hover:shadow-cyan-500/20 transition-all overflow-hidden">

                  {/* Animated neon beam at top */}
                  <div
                    className={`absolute top-0 left-0 w-full h-[3px] ${plan.beam} blur-sm group-hover:h-[5px] transition-all`}
                  ></div>

                  {/* Popular badge */}
                  {plan.popular && (
                    <motion.div
                      initial={{ scale: 0.8, opacity: 0 }}
                      animate={{ scale: 1, opacity: 1 }}
                      className="absolute top-2 right-4 text-xs bg-purple-600 px-4 py-1 rounded-full shadow-purple-400/50"
                    >
                      Most Selected
                    </motion.div>
                  )}

                  {/* Hologram title */}
                  <h3 className="text-3xl font-bold tracking-wide mb-4 bg-gradient-to-r from-white to-gray-300 bg-clip-text text-transparent">
                    {plan.name}
                  </h3>

                  {/* Futuristic price */}
                  <div className="text-6xl font-extrabold mb-6 tracking-tight bg-gradient-to-br from-cyan-400 to-blue-500 bg-clip-text text-transparent drop-shadow-lg">
                    {plan.price}
                  </div>

                  <p className="text-gray-300 mb-10">{plan.description}</p>

                  {/* Button */}
                  <motion.button
                    whileHover={{ scale: 1.08 }}
                    className="w-full py-4 rounded-xl bg-gradient-to-r from-cyan-500 to-blue-600 text-black font-bold text-lg flex items-center justify-center gap-2 shadow-xl"
                  >
                    Activate Plan
                    <ArrowRight className="w-5 h-5" />
                  </motion.button>

                  {/* Divider light beam */}
                  <div className="h-[1px] w-full my-8 bg-gradient-to-r from-transparent via-white/20 to-transparent"></div>

                  {/* Feature list */}
                  <ul className="space-y-4">
                    {plan.features.map((f, idx) => (
                      <li key={idx} className="flex items-center">
                        <Check className="w-6 h-6 text-cyan-400 mr-3" />
                        <span className="text-gray-200">{f}</span>
                      </li>
                    ))}
                  </ul>
                  if(plan.note){
                    <div className="mt-6 text-sm text-blue-400 italic">
                      {plan.note}
                    </div>
                  }
                </div>
              </div>
            ))}

          </div>
        </div>
      </section>
    );
  };



  // CTA Section
  const CTA = () => {
    return (
      <section className="relative py-25 overflow-hidden bg-black text-white">

        {/* 🔥 Animated Cyber Grid Background */}
        <div className="absolute inset-0 opacity-30 bg-[url('https://www.transparenttextures.com/patterns/cubes.png')]"></div>

        {/* Glowing gradient background behind everything */}
        <div className="absolute inset-0 bg-blue-900/20"></div>

        <div className="relative z-10 max-w-5xl mx-auto px-6">

          {/* Glass CTA Card */}
          <motion.div
            initial={{ opacity: 0, y: 40 }}
            whileInView={{ opacity: 1, y: 0 }}
            viewport={{ once: true, amount: 0.4 }}
            transition={{ duration: 0.9, ease: "easeOut" }}
            className="relative rounded-[32px] p-10 md:p-16
            bg-white/5 backdrop-blur-xl
            border border-white/10
            shadow-[0_0_120px_rgba(59,130,246,0.15)]"
          >

            {/* Subtle glow border */}
            <div className="absolute inset-0 rounded-[32px] pointer-events-none
            bg-gradient-to-r from-blue-500/20 via-transparent to-purple-500/20 opacity-40" />

            {/* Content */}
            <div className="text-center max-w-3xl mx-auto">

<<<<<<< HEAD
              <h2 className="text-4xl md:text-5xl font-extrabold leading-tight">
                The Future of HR
                <span className="block mt-2 bg-gradient-to-r from-blue-400 to-purple-400 bg-clip-text text-transparent">
                  Starts With One Decision
                </span>
              </h2>

              <p className="mt-6 text-lg text-white/75 leading-relaxed">
                Modern HRMS built for Indian businesses that care about speed,
                compliance, automation, and employee experience.
                <br className="hidden md:block" />
                No chaos. No spreadsheets. Just clarity.
              </p>

              {/* CTA Buttons */}
              <div className="mt-10 flex flex-col sm:flex-row gap-5 justify-center items-center">

                {/* Primary */}
                <button
                  onClick={handleLogin}
                  className="group relative inline-flex items-center justify-center
                  px-8 py-4 rounded-xl font-semibold text-lg
                  bg-gradient-to-r from-blue-500 to-blue-600
                  hover:transition-all duration-300 hover:-translate-y-0.5"
                >
                  Start Free Trial
                  <ArrowRight className="ml-2 w-5 h-5 group-hover:translate-x-1 transition-transform" />
                </button>

                {/* Secondary */}
                <button
                  className="text-white/80 hover:text-white
                  text-lg font-medium transition-colors"
                >
                  Talk to Sales →
                </button>
              </div>

              {/* Trust bullets */}
              <div className="mt-12 grid grid-cols-2 md:grid-cols-4 gap-4 text-sm text-white/80">
                {[
                  "No setup fees",
                  "14-day free trial",
                  "Cancel anytime",
                  "Guided migration"
                ].map((item, i) => (
                  <div key={i} className="flex items-center justify-center gap-2">
                    <Check className="w-4 h-4 text-green-400" />
                    {item}
                  </div>
                ))}
              </div>

              {/* Enterprise note */}
              <p className="mt-8 text-xs text-white/50">
                Trusted by fast-growing startups & enterprises across India
              </p>
=======
            <div className="grid grid-cols-2 md:grid-cols-4 gap-4 max-w-2xl mx-auto opacity-90">
              {['No Setup Fees', '30-day Free Trial', 'Cancel Anytime', 'Migration Support'].map((benefit, index) => (
                <div key={index} className="flex items-center justify-center text-sm">
                  <Check className="w-4 h-4 mr-2 text-green-300" />
                  {benefit}
                </div>
              ))}
>>>>>>> 3b7553f1
            </div>
          </motion.div>
        </div>
      </section>
    )
  }
  // Footer


  const Footer = () => {
    return (
      <footer id="contact" className="bg-gray-950 text-gray-300 relative overflow-hidden">
        {/* Gradient Top Border */}
        <div className="h-1 w-full bg-gradient-to-r from-blue-500 to-blue-700" />

        <div className="max-w-7xl mx-auto px-6 py-20 relative">



          <div className="grid grid-cols-1 md:grid-cols-4 gap-12">

            {/* === COMPANY BRANDING === */}
            <motion.div
              initial={{ opacity: 0, x: -40 }}
              whileInView={{ opacity: 1, x: 0 }}
              viewport={{ once: true }}
              transition={{ duration: 0.8 }}
            >
              <div className="flex items-center mb-6">
                <div className="w-12 h-12 bg-blue-600 flex items-center justify-center rounded-xl text-white font-bold text-2xl">
                  <img
                    src="/Logos/HRMS.webp"
                    alt="Logo"
                    className="w-full h-full border rounded-md"
                  />
                </div>
                <span className="ml-4 text-2xl font-extrabold text-white">HRMS</span>
              </div>

              <p className="text-gray-400 mb-6">
                India’s most powerful HR automation platform built for scaling organizations.
              </p>

              <div className="space-y-3 text-gray-400">
                <div className="flex items-center">
                  <Mail className="w-5 h-5 mr-3 text-blue-400" />
                  intakesense@gmail.com
                </div>
                <div className="flex items-center">
                  <MapPin className="w-5 h-5 mr-3 text-blue-400" />
                  New Delhi, India
                </div>
              </div>

              {/* SOCIAL ICONS */}
              <div className="flex gap-4 mt-6">
                <Facebook className="w-6 h-6 hover:text-white cursor-pointer" />
                <Linkedin className="w-6 h-6 hover:text-white cursor-pointer" />
                <Twitter className="w-6 h-6 hover:text-white cursor-pointer" />
                <Instagram className="w-6 h-6 hover:text-white cursor-pointer" />
              </div>
            </motion.div>

            {/* === PRODUCT LINKS === */}
            <motion.div
              initial={{ opacity: 0, x: -20 }}
              whileInView={{ opacity: 1, x: 0 }}
              viewport={{ once: true }}
              transition={{ duration: 0.8 }}
            >
              <h3 className="text-xl font-semibold text-white mb-4">Product</h3>
              <ul className="space-y-3">
                <li className="hover:text-white cursor-pointer">Attendance & Leave</li>
                <li className="hover:text-white cursor-pointer">Payroll Automation</li>
                <li className="hover:text-white cursor-pointer">Performance Reviews</li>
                <li className="hover:text-white cursor-pointer">Employee Self-Service</li>
                <li className="hover:text-white cursor-pointer">Hiring & Onboarding</li>
              </ul>
            </motion.div>

            {/* === COMPANY === */}
            <motion.div
              initial={{ opacity: 0, x: 20 }}
              whileInView={{ opacity: 1, x: 0 }}
              viewport={{ once: true }}
              transition={{ duration: 0.8 }}
            >
              <h3 className="text-xl font-semibold text-white mb-4">Company</h3>
              <ul className="space-y-3">
                <li className="hover:text-white cursor-pointer">About Us</li>
                <li className="hover:text-white cursor-pointer">Careers</li>
                <li className="hover:text-white cursor-pointer">Partners</li>
                <li className="hover:text-white cursor-pointer">Case Studies</li>
                <li className="hover:text-white cursor-pointer">Blogs</li>
              </ul>
            </motion.div>

            {/* === LEGAL === */}
            <motion.div
              initial={{ opacity: 0, x: 40 }}
              whileInView={{ opacity: 1, x: 0 }}
              viewport={{ once: true }}
              transition={{ duration: 0.8 }}
            >
              <h3 className="text-xl font-semibold text-white mb-4">Legal</h3>
              <ul className="space-y-3">
                <li className="hover:text-white cursor-pointer">Privacy Policy</li>
                <li className="hover:text-white cursor-pointer">Terms & Conditions</li>
                <li className="hover:text-white cursor-pointer">Security</li>
                <li className="hover:text-white cursor-pointer">GDPR Compliance</li>
                <li className="hover:text-white cursor-pointer">Refund Policy</li>
              </ul>
            </motion.div>

          </div>


          {/* === COPYRIGHT === */}
          <div className="border-t border-gray-800 text-center mt-16 pt-8">
            <p className="text-gray-500">
              © {new Date().getFullYear()} HRMS by Intakesense. All rights reserved.
            </p>
          </div>

        </div>
      </footer>
    )
  }


  return (
    <div className="relative min-h-screen bg-white">

      <Navigation onScrollToSection={scrollToSection} />
      <div className="relative z-0">
        <div className="absolute inset-0 opacity-30 bg-[url('https://www.transparenttextures.com/patterns/cubes.png')] -z-10"></div>
        <Hero />
        <CompaniesSlider />
        <Features />
        <Pricing />
        <CTA />
      </div>
      <Footer />
    </div>
  )
}

export default LandingPage
<|MERGE_RESOLUTION|>--- conflicted
+++ resolved
@@ -685,10 +685,6 @@
           <h2
             className="text-center text-5xl sm:text-6xl font-extrabold tracking-tight mb-26"
           >
-<<<<<<< HEAD
-            HRMS Pricing <span className="text-cyan-400">Reimagined</span>
-          </h2>
-=======
             <h2 className="text-4xl sm:text-5xl font-bold text-gray-900 mb-4">
               Simple Pricing That
               <span className="block text-blue-600">Scales With You</span>
@@ -697,7 +693,6 @@
               Fixed monthly pricing. No per-employee charges. 30-day free trial with all features.
             </p>
           </motion.div>
->>>>>>> 3b7553f1
 
           {/* ============ Pricing “hologram” Panels ============ */}
           <div className="grid grid-cols-1 md:grid-cols-3 gap-10 mt-10">
@@ -814,65 +809,6 @@
             {/* Content */}
             <div className="text-center max-w-3xl mx-auto">
 
-<<<<<<< HEAD
-              <h2 className="text-4xl md:text-5xl font-extrabold leading-tight">
-                The Future of HR
-                <span className="block mt-2 bg-gradient-to-r from-blue-400 to-purple-400 bg-clip-text text-transparent">
-                  Starts With One Decision
-                </span>
-              </h2>
-
-              <p className="mt-6 text-lg text-white/75 leading-relaxed">
-                Modern HRMS built for Indian businesses that care about speed,
-                compliance, automation, and employee experience.
-                <br className="hidden md:block" />
-                No chaos. No spreadsheets. Just clarity.
-              </p>
-
-              {/* CTA Buttons */}
-              <div className="mt-10 flex flex-col sm:flex-row gap-5 justify-center items-center">
-
-                {/* Primary */}
-                <button
-                  onClick={handleLogin}
-                  className="group relative inline-flex items-center justify-center
-                  px-8 py-4 rounded-xl font-semibold text-lg
-                  bg-gradient-to-r from-blue-500 to-blue-600
-                  hover:transition-all duration-300 hover:-translate-y-0.5"
-                >
-                  Start Free Trial
-                  <ArrowRight className="ml-2 w-5 h-5 group-hover:translate-x-1 transition-transform" />
-                </button>
-
-                {/* Secondary */}
-                <button
-                  className="text-white/80 hover:text-white
-                  text-lg font-medium transition-colors"
-                >
-                  Talk to Sales →
-                </button>
-              </div>
-
-              {/* Trust bullets */}
-              <div className="mt-12 grid grid-cols-2 md:grid-cols-4 gap-4 text-sm text-white/80">
-                {[
-                  "No setup fees",
-                  "14-day free trial",
-                  "Cancel anytime",
-                  "Guided migration"
-                ].map((item, i) => (
-                  <div key={i} className="flex items-center justify-center gap-2">
-                    <Check className="w-4 h-4 text-green-400" />
-                    {item}
-                  </div>
-                ))}
-              </div>
-
-              {/* Enterprise note */}
-              <p className="mt-8 text-xs text-white/50">
-                Trusted by fast-growing startups & enterprises across India
-              </p>
-=======
             <div className="grid grid-cols-2 md:grid-cols-4 gap-4 max-w-2xl mx-auto opacity-90">
               {['No Setup Fees', '30-day Free Trial', 'Cancel Anytime', 'Migration Support'].map((benefit, index) => (
                 <div key={index} className="flex items-center justify-center text-sm">
@@ -880,7 +816,6 @@
                   {benefit}
                 </div>
               ))}
->>>>>>> 3b7553f1
             </div>
           </motion.div>
         </div>
